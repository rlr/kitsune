--- conflicted
+++ resolved
@@ -3,19 +3,10 @@
 from django.test.utils import override_settings
 
 from elasticutils.contrib.django import get_es
-<<<<<<< HEAD
-from nose import SkipTest
 
 from kitsune.search import es_utils
 from kitsune.search.models import generate_tasks, Synonym
-from kitsune.sumo.tests import with_save, TestCase
-=======
-from test_utils import TestCase
-
-from kitsune.search import es_utils
-from kitsune.search.models import generate_tasks, Synonym
-from kitsune.sumo.tests import SkipTest, with_save
->>>>>>> a1e720d4
+from kitsune.sumo.tests import SkipTest, TestCase, with_save
 
 
 # Dummy request for passing to question_searcher() and brethren.
